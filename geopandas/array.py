--- conflicted
+++ resolved
@@ -1,3 +1,4 @@
+from collections.abc import Iterable
 import numbers
 import operator
 import warnings
@@ -13,15 +14,9 @@
 import shapely.ops
 import shapely.wkt
 
-<<<<<<< HEAD
 import pygeos
 
-from ._compat import PANDAS_GE_024, Iterable
-=======
-from collections.abc import Iterable
-
 from ._compat import PANDAS_GE_024
->>>>>>> 500bceb0
 
 
 _names = {
