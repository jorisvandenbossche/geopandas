from warnings import warn

import numpy as np
import pandas as pd
from pandas import DataFrame, MultiIndex, Series

from shapely.geometry import box
from shapely.geometry.base import BaseGeometry
from shapely.ops import cascaded_union

import geopandas as gpd

from .array import GeometryArray, GeometryDtype

try:
    from rtree.core import RTreeError

    HAS_SINDEX = True
except ImportError:

    class RTreeError(Exception):
        pass

    HAS_SINDEX = False


def is_geometry_type(data):
    """
    Check if the data is of geometry dtype.

    Does not include object array of shapely scalars.
    """
    if isinstance(getattr(data, "dtype", None), GeometryDtype):
        # GeometryArray, GeoSeries and Series[GeometryArray]
        return True
    else:
        return False


def _delegate_binary_method(op, this, other, *args, **kwargs):
    # type: (str, GeoSeries, GeoSeries) -> GeoSeries/Series
    this = this.geometry
    if isinstance(other, GeoPandasBase):
        this, other = this.align(other.geometry)

        # TODO reenable for all operations once we use pyproj > 2
        # if this.crs != other.crs:
        #     warn('GeoSeries crs mismatch: {0} and {1}'.format(this.crs,
        #                                                       other.crs))
        a_this = GeometryArray(this.values)
        other = GeometryArray(other.values)
    elif isinstance(other, BaseGeometry):
        a_this = GeometryArray(this.values)
    else:
        raise TypeError(type(this), type(other))

    data = getattr(a_this, op)(other, *args, **kwargs)
    return data, this.index


def _binary_geo(op, this, other):
    # type: (str, GeoSeries, GeoSeries) -> GeoSeries
    """Binary operation on GeoSeries objects that returns a GeoSeries"""
    from .geoseries import GeoSeries

    geoms, index = _delegate_binary_method(op, this, other)
    return GeoSeries(geoms.data, index=index, crs=this.crs)


def _binary_op(op, this, other, *args, **kwargs):
    # type: (str, GeoSeries, GeoSeries, args/kwargs) -> Series[bool/float]
    """Binary operation on GeoSeries objects that returns a Series"""
    data, index = _delegate_binary_method(op, this, other, *args, **kwargs)
    return Series(data, index=index)


def _delegate_property(op, this):
    # type: (str, GeoSeries) -> GeoSeries/Series
    a_this = GeometryArray(this.geometry.values)
    data = getattr(a_this, op)
    if isinstance(data, GeometryArray):
        from .geoseries import GeoSeries

        return GeoSeries(data.data, index=this.index, crs=this.crs)
    else:
        return Series(data, index=this.index)


def _delegate_geo_method(op, this, *args, **kwargs):
    # type: (str, GeoSeries) -> GeoSeries
    """Unary operation that returns a GeoSeries"""
    from .geoseries import GeoSeries

    a_this = GeometryArray(this.geometry.values)
    data = getattr(a_this, op)(*args, **kwargs).data
    return GeoSeries(data, index=this.index, crs=this.crs)


class GeoPandasBase(object):
    _sindex = None
    _sindex_generated = False

    def _generate_sindex(self):
        if not HAS_SINDEX:
            warn("Cannot generate spatial index: Missing package `rtree`.")
        else:
            from geopandas.sindex import SpatialIndex

            stream = (
                (i, item.bounds, idx)
                for i, (idx, item) in enumerate(self.geometry.iteritems())
                if pd.notnull(item) and not item.is_empty
            )
            try:
                self._sindex = SpatialIndex(stream)
            # What we really want here is an empty generator error, or
            # for the bulk loader to log that the generator was empty
            # and move on. See https://github.com/Toblerity/rtree/issues/20.
            except RTreeError:
                pass
        self._sindex_generated = True

    def _invalidate_sindex(self):
        """
        Indicates that the spatial index should be re-built next
        time it's requested.

        """
        self._sindex = None
        self._sindex_generated = False

    @property
    def area(self):
        """Returns a ``Series`` containing the area of each geometry in the
        ``GeoSeries``."""
        return _delegate_property("area", self)

    @property
    def geom_type(self):
        """Returns a ``Series`` of strings specifying the `Geometry Type` of each
        object."""
        return _delegate_property("geom_type", self)

    @property
    def type(self):
        """Return the geometry type of each geometry in the GeoSeries"""
        return self.geom_type

    @property
    def length(self):
        """Returns a ``Series`` containing the length of each geometry."""
        return _delegate_property("length", self)

    @property
    def is_valid(self):
        """Returns a ``Series`` of ``dtype('bool')`` with value ``True`` for
        geometries that are valid."""
        return _delegate_property("is_valid", self)

    @property
    def is_empty(self):
        """Returns a ``Series`` of ``dtype('bool')`` with value ``True`` for
        empty geometries."""
        return _delegate_property("is_empty", self)

    @property
    def is_simple(self):
        """Returns a ``Series`` of ``dtype('bool')`` with value ``True`` for
        geometries that do not cross themselves.

        This is meaningful only for `LineStrings` and `LinearRings`.
        """
        return _delegate_property("is_simple", self)

    @property
    def is_ring(self):
        """Returns a ``Series`` of ``dtype('bool')`` with value ``True`` for
        features that are closed."""
        return _delegate_property("is_ring", self)

    @property
    def has_z(self):
        """Returns a ``Series`` of ``dtype('bool')`` with value ``True`` for
        features that have a z-component."""
        return _delegate_property("has_z", self)

    #
    # Unary operations that return a GeoSeries
    #

    @property
    def boundary(self):
        """Returns a ``GeoSeries`` of lower dimensional objects representing
        each geometries's set-theoretic `boundary`."""
        return _delegate_property("boundary", self)

    @property
    def centroid(self):
        """Returns a ``GeoSeries`` of points representing the centroid of each
        geometry."""
        return _delegate_property("centroid", self)

    @property
    def convex_hull(self):
        """Returns a ``GeoSeries`` of geometries representing the convex hull
        of each geometry.

        The convex hull of a geometry is the smallest convex `Polygon`
        containing all the points in each geometry, unless the number of points
        in the geometric object is less than three. For two points, the convex
        hull collapses to a `LineString`; for 1, a `Point`."""
        return _delegate_property("convex_hull", self)

    @property
    def envelope(self):
        """Returns a ``GeoSeries`` of geometries representing the envelope of
        each geometry.

        The envelope of a geometry is the bounding rectangle. That is, the
        point or smallest rectangular polygon (with sides parallel to the
        coordinate axes) that contains the geometry."""
        return _delegate_property("envelope", self)

    @property
    def exterior(self):
        """Returns a ``GeoSeries`` of LinearRings representing the outer
        boundary of each polygon in the GeoSeries.

        Applies to GeoSeries containing only Polygons.
        """
        # TODO: return empty geometry for non-polygons
        return _delegate_property("exterior", self)

    @property
    def interiors(self):
        """Returns a ``Series`` of List representing the
        inner rings of each polygon in the GeoSeries.

        Applies to GeoSeries containing only Polygons.

        Returns
        ----------
        inner_rings: Series of List
            Inner rings of each polygon in the GeoSeries.
        """
        return _delegate_property("interiors", self)

    def representative_point(self):
        """Returns a ``GeoSeries`` of (cheaply computed) points that are
        guaranteed to be within each geometry.
        """
        return _delegate_geo_method("representative_point", self)

    #
    # Reduction operations that return a Shapely geometry
    #

    @property
    def cascaded_union(self):
        """Deprecated: Return the unary_union of all geometries"""
<<<<<<< HEAD
        return cascaded_union(np.array(self.geometry.values))
=======
        return cascaded_union(np.asarray(self.geometry.values))
>>>>>>> 500bceb0

    @property
    def unary_union(self):
        """Returns a geometry containing the union of all geometries in the
        ``GeoSeries``."""
        return self.geometry.values.unary_union()

    #
    # Binary operations that return a pandas Series
    #

    def contains(self, other):
        """Returns a ``Series`` of ``dtype('bool')`` with value ``True`` for
        each geometry that contains `other`.

        An object is said to contain `other` if its `interior` contains the
        `boundary` and `interior` of the other object and their boundaries do
        not touch at all.

        This is the inverse of :meth:`within` in the sense that the expression
        ``a.contains(b) == b.within(a)`` always evaluates to ``True``.

        Parameters
        ----------
        other : GeoSeries or geometric object
            The GeoSeries (elementwise) or geometric object to test if is
            contained.
        """
        return _binary_op("contains", self, other)

    def geom_equals(self, other):
        """Returns a ``Series`` of ``dtype('bool')`` with value ``True`` for
        each geometry equal to `other`.

        An object is said to be equal to `other` if its set-theoretic
        `boundary`, `interior`, and `exterior` coincides with those of the
        other.

        Parameters
        ----------
        other : GeoSeries or geometric object
            The GeoSeries (elementwise) or geometric object to test for
            equality.
        """
        return _binary_op("equals", self, other)

    def geom_almost_equals(self, other, decimal=6):
        """Returns a ``Series`` of ``dtype('bool')`` with value ``True`` if
        each geometry is approximately equal to `other`.

        Approximate equality is tested at all points to the specified `decimal`
        place precision.  See also :meth:`equals`.

        Parameters
        ----------
        other : GeoSeries or geometric object
            The GeoSeries (elementwise) or geometric object to compare to.
        decimal : int
            Decimal place presion used when testing for approximate equality.
        """
        return _binary_op("almost_equals", self, other, decimal=decimal)

    def geom_equals_exact(self, other, tolerance):
        """Return True for all geometries that equal *other* to a given
        tolerance, else False"""
        return _binary_op("equals_exact", self, other, tolerance=tolerance)

    def crosses(self, other):
        """Returns a ``Series`` of ``dtype('bool')`` with value ``True`` for
        each geometry that cross `other`.

        An object is said to cross `other` if its `interior` intersects the
        `interior` of the other but does not contain it, and the dimension of
        the intersection is less than the dimension of the one or the other.

        Parameters
        ----------
        other : GeoSeries or geometric object
            The GeoSeries (elementwise) or geometric object to test if is
            crossed.
        """
        return _binary_op("crosses", self, other)

    def disjoint(self, other):
        """Returns a ``Series`` of ``dtype('bool')`` with value ``True`` for
        each geometry disjoint to `other`.

        An object is said to be disjoint to `other` if its `boundary` and
        `interior` does not intersect at all with those of the other.

        Parameters
        ----------
        other : GeoSeries or geometric object
            The GeoSeries (elementwise) or geometric object to test if is
            disjoint.
        """
        return _binary_op("disjoint", self, other)

    def intersects(self, other):
        """Returns a ``Series`` of ``dtype('bool')`` with value ``True`` for
        each geometry that intersects `other`.

        An object is said to intersect `other` if its `boundary` and `interior`
        intersects in any way with those of the other.

        Parameters
        ----------
        other : GeoSeries or geometric object
            The GeoSeries (elementwise) or geometric object to test if is
            intersected.
        """
        return _binary_op("intersects", self, other)

    def overlaps(self, other):
        """Return True for all geometries that overlap *other*, else False"""
        return _binary_op("overlaps", self, other)

    def touches(self, other):
        """Returns a ``Series`` of ``dtype('bool')`` with value ``True`` for
        each geometry that touches `other`.

        An object is said to touch `other` if it has at least one point in
        common with `other` and its interior does not intersect with any part
        of the other.

        Parameters
        ----------
        other : GeoSeries or geometric object
            The GeoSeries (elementwise) or geometric object to test if is
            touched.
        """
        return _binary_op("touches", self, other)

    def within(self, other):
        """Returns a ``Series`` of ``dtype('bool')`` with value ``True`` for
        each geometry that is within `other`.

        An object is said to be within `other` if its `boundary` and `interior`
        intersects only with the `interior` of the other (not its `boundary` or
        `exterior`).

        This is the inverse of :meth:`contains` in the sense that the
        expression ``a.within(b) == b.contains(a)`` always evaluates to
        ``True``.

        Parameters
        ----------
        other : GeoSeries or geometric object
            The GeoSeries (elementwise) or geometric object to test if each
            geometry is within.

        """
        return _binary_op("within", self, other)

    def distance(self, other):
        """Returns a ``Series`` containing the distance to `other`.

        Parameters
        ----------
        other : Geoseries or geometric object
            The Geoseries (elementwise) or geometric object to find the
            distance to.
        """
        return _binary_op("distance", self, other)

    #
    # Binary operations that return a GeoSeries
    #

    def difference(self, other):
        """Returns a ``GeoSeries`` of the points in each geometry that
        are not in `other`.

        Parameters
        ----------
        other : Geoseries or geometric object
            The Geoseries (elementwise) or geometric object to find the
            difference to.
        """
        return _binary_geo("difference", self, other)

    def symmetric_difference(self, other):
        """Returns a ``GeoSeries`` of the symmetric difference of points in
        each geometry with `other`.

        For each geometry, the symmetric difference consists of points in the
        geometry not in `other`, and points in `other` not in the geometry.

        Parameters
        ----------
        other : Geoseries or geometric object
            The Geoseries (elementwise) or geometric object to find the
            symmetric difference to.
        """
        return _binary_geo("symmetric_difference", self, other)

    def union(self, other):
        """Returns a ``GeoSeries`` of the union of points in each geometry with
        `other`.

        Parameters
        ----------
        other : Geoseries or geometric object
            The Geoseries (elementwise) or geometric object to find the union
            with.
        """
        return _binary_geo("union", self, other)

    def intersection(self, other):
        """Returns a ``GeoSeries`` of the intersection of points in each
        geometry with `other`.

        Parameters
        ----------
        other : Geoseries or geometric object
            The Geoseries (elementwise) or geometric object to find the
            intersection with.
        """
        return _binary_geo("intersection", self, other)

    #
    # Other operations
    #

    @property
    def bounds(self):
        """Returns a ``DataFrame`` with columns ``minx``, ``miny``, ``maxx``,
        ``maxy`` values containing the bounds for each geometry.

        See ``GeoSeries.total_bounds`` for the limits of the entire series.
        """
        bounds = GeometryArray(self.geometry.values).bounds
        return DataFrame(
            bounds, columns=["minx", "miny", "maxx", "maxy"], index=self.index
        )

    @property
    def total_bounds(self):
        """Returns a tuple containing ``minx``, ``miny``, ``maxx``, ``maxy``
        values for the bounds of the series as a whole.

        See ``GeoSeries.bounds`` for the bounds of the geometries contained in
        the series.
        """
        return GeometryArray(self.geometry.values).total_bounds

    @property
    def sindex(self):
        if not self._sindex_generated:
            self._generate_sindex()
        return self._sindex

    def buffer(self, distance, resolution=16, **kwargs):
        """Returns a ``GeoSeries`` of geometries representing all points within
        a given `distance` of each geometric object.

        See http://shapely.readthedocs.io/en/latest/manual.html#object.buffer
        for details.

        Parameters
        ----------
        distance : float, np.array, pd.Series
            The radius of the buffer. If np.array or pd.Series are used
            then it must have same length as the GeoSeries.
        resolution: int
            Optional, the resolution of the buffer around each vertex.
        """
        if isinstance(distance, pd.Series):
            if not self.index.equals(distance.index):
                raise ValueError(
                    "Index values of distance sequence does "
                    "not match index values of the GeoSeries"
                )
            distance = np.asarray(distance)

        return _delegate_geo_method(
            "buffer", self, distance, resolution=resolution, **kwargs
        )

    def simplify(self, *args, **kwargs):
        """Returns a ``GeoSeries`` containing a simplified representation of
        each geometry.

        See http://shapely.readthedocs.io/en/latest/manual.html#object.simplify
        for details

        Parameters
        ----------
        tolerance : float
            All points in a simplified geometry will be no more than
            `tolerance` distance from the original.
        preserve_topology: bool
            False uses a quicker algorithm, but may produce self-intersecting
            or otherwise invalid geometries.
        """
        return _delegate_geo_method("simplify", self, *args, **kwargs)

    def relate(self, other):
        """
        Returns the DE-9IM intersection matrices for the geometries

        Parameters
        ----------
        other : BaseGeometry or GeoSeries
            The other geometry to computed
            the DE-9IM intersection matrices from.

        Returns
        ----------
        spatial_relations: Series of strings
            The DE-9IM intersection matrices which describe
            the spatial relations of the other geometry.
        """
        return _binary_op("relate", self, other)

    def project(self, other, normalized=False):
        """
        Return the distance along each geometry nearest to *other*

        Parameters
        ----------
        other : BaseGeometry or GeoSeries
            The *other* geometry to computed projected point from.
        normalized : boolean
            If normalized is True, return the distance normalized to
            the length of the object.

        The project method is the inverse of interpolate.
        """
        return _binary_op("project", self, other, normalized=normalized)

    def interpolate(self, distance, normalized=False):
        """
        Return a point at the specified distance along each geometry

        Parameters
        ----------
        distance : float or Series of floats
            Distance(s) along the geometries at which a point should be
            returned. If np.array or pd.Series are used then it must have
            same length as the GeoSeries.
        normalized : boolean
            If normalized is True, distance will be interpreted as a fraction
            of the geometric object's length.
        """
        if isinstance(distance, pd.Series):
            if not self.index.equals(distance.index):
                raise ValueError(
                    "Index values of distance sequence does "
                    "not match index values of the GeoSeries"
                )
            distance = np.asarray(distance)
        return _delegate_geo_method(
            "interpolate", self, distance, normalized=normalized
        )

    def affine_transform(self, matrix):
        """Return a ``GeoSeries`` with translated geometries.

        See http://shapely.readthedocs.io/en/stable/manual.html#shapely.affinity.affine_transform
        for details.

        Parameters
        ----------
        matrix: List or tuple
            6 or 12 items for 2D or 3D transformations respectively.
            For 2D affine transformations,
            the 6 parameter matrix is [a, b, d, e, xoff, yoff]
            For 3D affine transformations,
            the 12 parameter matrix is [a, b, c, d, e, f, g, h, i, xoff, yoff, zoff]
        """  # noqa (E501 link is longer than max line length)
        return _delegate_geo_method("affine_transform", self, matrix)

    def translate(self, xoff=0.0, yoff=0.0, zoff=0.0):
        """Returns a ``GeoSeries`` with translated geometries.

        See http://shapely.readthedocs.io/en/latest/manual.html#shapely.affinity.translate
        for details.

        Parameters
        ----------
        xoff, yoff, zoff : float, float, float
            Amount of offset along each dimension.
            xoff, yoff, and zoff for translation along the x, y, and z
            dimensions respectively.
        """  # noqa (E501 link is longer than max line length)
        return _delegate_geo_method("translate", self, xoff, yoff, zoff)

    def rotate(self, angle, origin="center", use_radians=False):
        """Returns a ``GeoSeries`` with rotated geometries.

        See http://shapely.readthedocs.io/en/latest/manual.html#shapely.affinity.rotate
        for details.

        Parameters
        ----------
        angle : float
            The angle of rotation can be specified in either degrees (default)
            or radians by setting use_radians=True. Positive angles are
            counter-clockwise and negative are clockwise rotations.
        origin : string, Point, or tuple (x, y)
            The point of origin can be a keyword 'center' for the bounding box
            center (default), 'centroid' for the geometry's centroid, a Point
            object or a coordinate tuple (x, y).
        use_radians : boolean
            Whether to interpret the angle of rotation as degrees or radians
        """
        return _delegate_geo_method(
            "rotate", self, angle, origin=origin, use_radians=use_radians
        )

    def scale(self, xfact=1.0, yfact=1.0, zfact=1.0, origin="center"):
        """Returns a ``GeoSeries`` with scaled geometries.

        The geometries can be scaled by different factors along each
        dimension. Negative scale factors will mirror or reflect coordinates.

        See http://shapely.readthedocs.io/en/latest/manual.html#shapely.affinity.scale
        for details.

        Parameters
        ----------
        xfact, yfact, zfact : float, float, float
            Scaling factors for the x, y, and z dimensions respectively.
        origin : string, Point, or tuple
            The point of origin can be a keyword 'center' for the 2D bounding
            box center (default), 'centroid' for the geometry's 2D centroid, a
            Point object or a coordinate tuple (x, y, z).
        """
        return _delegate_geo_method("scale", self, xfact, yfact, zfact, origin=origin)

    def skew(self, xs=0.0, ys=0.0, origin="center", use_radians=False):
        """Returns a ``GeoSeries`` with skewed geometries.

        The geometries are sheared by angles along the x and y dimensions.

        See http://shapely.readthedocs.io/en/latest/manual.html#shapely.affinity.skew
        for details.

        Parameters
        ----------
        xs, ys : float, float
            The shear angle(s) for the x and y axes respectively. These can be
            specified in either degrees (default) or radians by setting
            use_radians=True.
        origin : string, Point, or tuple (x, y)
            The point of origin can be a keyword 'center' for the bounding box
            center (default), 'centroid' for the geometry's centroid, a Point
            object or a coordinate tuple (x, y).
        use_radians : boolean
            Whether to interpret the shear angle(s) as degrees or radians
        """
        return _delegate_geo_method(
            "skew", self, xs, ys, origin=origin, use_radians=use_radians
        )

    def explode(self):
        """
        Explode multi-part geometries into multiple single geometries.

        Single rows can become multiple rows.
        This is analogous to PostGIS's ST_Dump(). The 'path' index is the
        second level of the returned MultiIndex

        Returns
        ------
        A GeoSeries with a MultiIndex. The levels of the MultiIndex are the
        original index and a zero-based integer index that counts the
        number of single geometries within a multi-part geometry.

        Example
        -------
        >>> gdf  # gdf is GeoSeries of MultiPoints
        0         MULTIPOINT (0 0, 1 1)
        1    MULTIPOINT (2 2, 3 3, 4 4)
        dtype: geometry

        >>> gdf.explode()
        0  0    POINT (0 0)
           1    POINT (1 1)
        1  0    POINT (2 2)
           1    POINT (3 3)
           2    POINT (4 4)
        dtype: geometry

        """
        index = []
        geometries = []
        for idx, s in self.geometry.iteritems():
            if s.type.startswith("Multi") or s.type == "GeometryCollection":
                geoms = s.geoms
                idxs = [(idx, i) for i in range(len(geoms))]
            else:
                geoms = [s]
                idxs = [(idx, 0)]
            index.extend(idxs)
            geometries.extend(geoms)
        index = MultiIndex.from_tuples(index, names=self.index.names + [None])
        return gpd.GeoSeries(geometries, index=index).__finalize__(self)

    @property
    def cx(self):
        """
        Coordinate based indexer to select by intersection with bounding box.

        Format of input should be ``.cx[xmin:xmax, ymin:ymax]``. Any of
        ``xmin``, ``xmax``, ``ymin``, and ``ymax`` can be provided, but input
        must include a comma separating x and y slices. That is, ``.cx[:, :]``
        will return the full series/frame, but ``.cx[:]`` is not implemented.
        """
        return _CoordinateIndexer(self)


class _CoordinateIndexer(object):
    # see docstring GeoPandasBase.cx property above

    def __init__(self, obj):
        self.obj = obj

    def __getitem__(self, key):
        obj = self.obj
        xs, ys = key
        # handle numeric values as x and/or y coordinate index
        if type(xs) is not slice:
            xs = slice(xs, xs)
        if type(ys) is not slice:
            ys = slice(ys, ys)
        # don't know how to handle step; should this raise?
        if xs.step is not None or ys.step is not None:
            warn("Ignoring step - full interval is used.")
        xmin, ymin, xmax, ymax = obj.total_bounds
        bbox = box(
            xs.start if xs.start is not None else xmin,
            ys.start if ys.start is not None else ymin,
            xs.stop if xs.stop is not None else xmax,
            ys.stop if ys.stop is not None else ymax,
        )
        idx = obj.intersects(bbox)
        return obj[idx]<|MERGE_RESOLUTION|>--- conflicted
+++ resolved
@@ -258,11 +258,7 @@
     @property
     def cascaded_union(self):
         """Deprecated: Return the unary_union of all geometries"""
-<<<<<<< HEAD
-        return cascaded_union(np.array(self.geometry.values))
-=======
         return cascaded_union(np.asarray(self.geometry.values))
->>>>>>> 500bceb0
 
     @property
     def unary_union(self):
