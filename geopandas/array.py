--- conflicted
+++ resolved
@@ -472,18 +472,13 @@
 
     def __getitem__(self, idx):
         if isinstance(idx, numbers.Integral):
-<<<<<<< HEAD
             return _pygeos_to_shapely(self.data[idx])
-        elif isinstance(idx, (Iterable, slice)):
-=======
-            return self.data[idx]
         # array-like, slice
         if PANDAS_GE_10:
             # for pandas >= 1.0, validate and convert IntegerArray/BooleanArray
             # to numpy array, pass-through non-array-like indexers
             idx = pd.api.indexers.check_array_indexer(self, idx)
         if isinstance(idx, (Iterable, slice)):
->>>>>>> be2a8eae
             return GeometryArray(self.data[idx])
         else:
             raise TypeError("Index type not supported", idx)
@@ -506,15 +501,11 @@
                 # internally only use None as missing value indicator
                 # but accept others
                 value = None
-<<<<<<< HEAD
             elif isinstance(value, BaseGeometry):
                 value = from_shapely([value]).data[0]
             else:
                 raise TypeError("should be valid geometry")
-            if isinstance(key, (list, np.ndarray)):
-=======
             if isinstance(key, (slice, list, np.ndarray)):
->>>>>>> be2a8eae
                 value_array = np.empty(1, dtype=object)
                 value_array[:] = [value]
                 self.data[key] = value_array
@@ -977,17 +968,6 @@
         if method is not None:
             raise NotImplementedError("fillna with a method is not yet supported")
 
-<<<<<<< HEAD
-        if _isna(value):
-            value = None
-        elif not isinstance(value, BaseGeometry):
-            raise NotImplementedError(
-                "fillna currently only supports filling with a scalar geometry"
-            )
-        value = _shapely_to_pygeos(value)
-
-=======
->>>>>>> be2a8eae
         mask = self.isna()
         new_values = self.copy()
 
@@ -999,6 +979,7 @@
                 raise NotImplementedError(
                     "fillna currently only supports filling with a scalar geometry"
                 )
+            value = _shapely_to_pygeos(value)
             new_values = new_values._fill(mask, value)
 
         return new_values
